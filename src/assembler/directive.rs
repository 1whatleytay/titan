use crate::assembler::assembler_util::AssemblerReason::{
    ConstantOutOfRange, EndOfFile, ExpectedConstant, MissingRegion, OverwriteEdge, UnknownDirective,
};
use crate::assembler::assembler_util::{
    default_start, get_constant, get_float, get_integer, get_integer_adjacent, get_label,
    get_string, pc_for_region, AssemblerError,
};
use crate::assembler::binary::AddressLabel::Label;
use crate::assembler::binary::BinarySection::{Data, KernelData, KernelText, Text};
use crate::assembler::binary::{BinarySection, NamedLabel};
use crate::assembler::binary_builder::{
    BinaryBuilder, BinaryBuilderLabel, BinaryBuilderRegion, InstructionLabel, InstructionLabelKind,
};
use crate::assembler::cursor::{is_adjacent_kind, is_solid_kind, LexerCursor};
use crate::assembler::lexer::TokenKind::{Colon, NewLine};
use crate::assembler::lexer::{Location, Token, TokenKind};
use byteorder::{ByteOrder, LittleEndian};
use TokenKind::LeftBrace;

const MISSING_REGION: AssemblerError = AssemblerError {
    location: None,
    reason: MissingRegion,
};

fn do_seek_directive(
    mode: BinarySection,
    iter: &mut LexerCursor,
    builder: &mut BinaryBuilder,
) -> Result<(), AssemblerError> {
    let address = get_integer_adjacent(iter);

    match address {
        Some(address) => builder.seek_mode_address(mode, address as u32),
        None => builder.seek_mode(mode),
    };

    Ok(())
}

fn do_globl_directive(iter: &mut LexerCursor, _: &mut BinaryBuilder) -> Result<(), AssemblerError> {
    iter.collect_without(|kind| kind == &NewLine);

    // Ignore, dummy directive since no multi-file support at the moment.

    Ok(())
}

fn do_ascii_directive(
    iter: &mut LexerCursor,
    builder: &mut BinaryBuilder,
) -> Result<(), AssemblerError> {
    let mut bytes = get_string(iter)?.into_bytes();
    let region = builder.region().ok_or(MISSING_REGION)?;

    region.raw.data.append(&mut bytes);

    Ok(())
}

fn do_asciiz_directive(
    iter: &mut LexerCursor,
    builder: &mut BinaryBuilder,
) -> Result<(), AssemblerError> {
    let mut bytes = get_string(iter)?.into_bytes();
    bytes.push(0);

    let region = builder.region().ok_or(MISSING_REGION)?;

    region.raw.data.append(&mut bytes);

    Ok(())
}

const MAX_ZERO: usize = 0x100000;

fn align_with_zeros(region: &mut BinaryBuilderRegion, align: u32) -> Result<(), AssemblerError> {
    let pc = pc_for_region(&region.raw, None)?;

    let (select, remainder) = (pc / align, pc % align);
    let correction = if remainder > 0 { 1 } else { 0 };

    let target = (select + correction) * align;
    let align_count = target as usize - pc as usize;

    let mut align_bytes = vec![0; align_count];

    region.raw.data.append(&mut align_bytes);

    Ok(())
}

fn do_align_directive(
    iter: &mut LexerCursor,
    builder: &mut BinaryBuilder,
) -> Result<(), AssemblerError> {
    let shift = get_constant(iter)?;

    if !(0..=16).contains(&shift) {
        return Err(AssemblerError {
            location: None,
            reason: ConstantOutOfRange(0, 16),
        });
    }

    let align = 1 << shift;

    let region = builder.region().ok_or(MISSING_REGION)?;
    let pc = pc_for_region(&region.raw, None)?;

    let (select, remainder) = (pc / align, pc % align);
    let correction = if remainder > 0 { 1 } else { 0 };

    let target = (select + correction) * align;
    let align_count = target as usize - pc as usize;

    if align_count > MAX_ZERO {
        builder.seek_mode_address(builder.state.mode, target)
    } else {
        let mut align_bytes = vec![0; align_count];

        region.raw.data.append(&mut align_bytes);
    }

    Ok(())
}

fn do_space_directive(
    iter: &mut LexerCursor,
    builder: &mut BinaryBuilder,
) -> Result<(), AssemblerError> {
    let region = builder.region().ok_or(MISSING_REGION)?;
    let pc = pc_for_region(&region.raw, None)?;

    let byte_count = get_constant(iter)? as usize;

    if byte_count > MAX_ZERO {
        let Some(target) = pc.checked_add(byte_count as u32) else {
            return Err(AssemblerError {
                location: None,
                reason: OverwriteEdge(pc, Some(byte_count as u64)),
            });
        };

        builder.seek_mode_address(builder.state.mode, target)
    } else {
        let mut space_bytes = vec![0; byte_count];

        region.raw.data.append(&mut space_bytes);
    }

    Ok(())
}

const REPEAT_LIMIT: u64 = 0x100000;

struct ConstantInfo {
    value: u64,
    count: u64,
}

// Specifically for .word
enum ConstantOrLabel {
    Constant(ConstantInfo),
    Label(NamedLabel),
}

fn grab_value(
    value: &Token,
    iter: &mut LexerCursor,
) -> Result<Option<ConstantInfo>, AssemblerError> {
    let Some(value) = get_integer(value, iter, true) else {
        return Ok(None);
    };

    let next_up = iter.seek_without(is_adjacent_kind);

    let count = if next_up.map(|x| x.kind == Colon).unwrap_or(false) {
        iter.next();

        let Some(token) = iter.next_adjacent() else {
            return Err(AssemblerError {
                location: None,
                reason: EndOfFile,
            });
        };

        let Some(value) = get_integer(token, iter, false) else {
            return Err(AssemblerError {
                location: Some(token.location),
                reason: ExpectedConstant(token.kind.strip()),
            });
        };

        if value > REPEAT_LIMIT {
            return Err(AssemblerError {
                location: Some(token.location),
                reason: ConstantOutOfRange(0, REPEAT_LIMIT as i64),
            });
        }

        value
    } else {
        1u64
    };

    Ok(Some(ConstantInfo { value, count }))
}

fn get_constant_or_labels(iter: &mut LexerCursor) -> Result<Vec<ConstantOrLabel>, AssemblerError> {
    let mut result: Vec<ConstantOrLabel> = vec![];

    while let Some(value) = iter.seek_without(is_solid_kind) {
        let start = iter.get_position();

        let item = if let TokenKind::Symbol(name) = &value.kind {
            // This is workaroundy, but a symbol can also be a label

            iter.next();

            let (_, token) = iter.peek_adjacent();

            let do_skip = match token.map(|x| &x.kind) {
                Some(Colon) => true,     // label
                Some(LeftBrace) => true, // Macro
                _ => false,
            };

            // This is obviously a sign that the directive section has to be reworked.
            if do_skip {
                iter.set_position(start);

                break;
            }

            let address = NamedLabel {
                name: name.get().to_string(),
                location: value.location,
                offset: 0,
            };

            ConstantOrLabel::Label(address)
        } else {
            let Some(constant) = grab_value(value, iter)? else {
                break;
            };

            ConstantOrLabel::Constant(constant)
        };

        result.push(item);
    }

    Ok(result)
}

fn get_constants(iter: &mut LexerCursor) -> Result<Vec<ConstantInfo>, AssemblerError> {
    let mut result = vec![];

    while let Some(value) = iter.seek_without(is_solid_kind) {
        let Some(constant) = grab_value(value, iter)? else {
            break;
        };

        result.push(constant)
    }

    Ok(result)
}

fn do_byte_directive(
    iter: &mut LexerCursor,
    builder: &mut BinaryBuilder,
) -> Result<(), AssemblerError> {
    let values = get_constants(iter)?;

    let region = builder.region().ok_or(MISSING_REGION)?;

    for value in values {
        if value.count > REPEAT_LIMIT {
            continue;
        }

        if value.count == 1 {
            region.raw.data.push(value.value as u8)
        } else {
            region
                .raw
                .data
                .append(&mut vec![value.value as u8; value.count as usize])
        }
    }

    Ok(())
}

fn do_half_directive(
    iter: &mut LexerCursor,
    builder: &mut BinaryBuilder,
) -> Result<(), AssemblerError> {
    let values = get_constants(iter)?;

    let region = builder.region().ok_or(MISSING_REGION)?;

    align_with_zeros(region, 2)?;

    for value in values {
        if value.count > REPEAT_LIMIT {
            continue;
        }

        let mut array = [0u8; 2];
        LittleEndian::write_u16(&mut array, value.value as u16);

        region.raw.data.reserve(2 * value.count as usize);

        for _ in 0..value.count {
            region.raw.data.extend_from_slice(&array);
        }
    }

    Ok(())
}

fn do_word_directive(
    iter: &mut LexerCursor,
    builder: &mut BinaryBuilder,
) -> Result<(), AssemblerError> {
    // Being extra cautious for when these features are enabled.
    // Don't want it to consume "symbols" of instructions.
    let values = if builder.state.mode.is_data() {
        get_constant_or_labels(iter)?
    } else {
        get_constants(iter)?
            .into_iter()
            .map(ConstantOrLabel::Constant)
            .collect()
    };

    let region = builder.region().ok_or(MISSING_REGION)?;

    // First, align to 4 bytes

    align_with_zeros(region, 4)?;

    for value in values {
        match value {
            ConstantOrLabel::Label(label) => {
                let offset = region.raw.data.len();

                region.raw.data.extend_from_slice(&[0u8; 4]);
                region.labels.push(BinaryBuilderLabel {
                    offset,
                    location: label.location,
                    label: InstructionLabel {
                        kind: InstructionLabelKind::Full,
                        label: Label(label),
                    },
                })
            }
            ConstantOrLabel::Constant(value) => {
                if value.count > REPEAT_LIMIT {
                    continue;
                }

                let mut array = [0u8; 4];
                LittleEndian::write_u32(&mut array, value.value as u32);

                region.raw.data.reserve(4 * value.count as usize);

                for _ in 0..value.count {
                    region.raw.data.extend_from_slice(&array);
                }
            }
        }
    }

    Ok(())
}

struct FloatInfo {
    value: f64,
    count: u64,
}

enum FloatOrLabel {
    Float(FloatInfo),
    Label(NamedLabel),
}

fn grab_float_value(
    value: &Token,
    iter: &mut LexerCursor,
) -> Result<Option<FloatInfo>, AssemblerError> {
    let Some(value) = get_float(value, iter, true) else {
        return Ok(None);
    };

    let next_up = iter.seek_without(is_adjacent_kind);

    let count = if next_up.map(|x| x.kind == Colon).unwrap_or(false) {
        iter.next();

        let Some(token) = iter.next_adjacent() else {
            return Err(AssemblerError {
                location: None,
                reason: EndOfFile,
            });
        };

        let Some(value) = get_integer(token, iter, false) else {
            return Err(AssemblerError {
                location: Some(token.location),
                reason: ExpectedConstant(token.kind.strip()),
            });
        };

        if value > REPEAT_LIMIT {
            return Err(AssemblerError {
                location: Some(token.location),
                reason: ConstantOutOfRange(0, REPEAT_LIMIT as i64),
            });
        }

        value
    } else {
        1u64
    };

    Ok(Some(FloatInfo { value, count }))
}

fn get_float_or_labels(iter: &mut LexerCursor) -> Result<Vec<FloatOrLabel>, AssemblerError> {
    let mut result: Vec<FloatOrLabel> = vec![];

    while let Some(value) = iter.seek_without(is_solid_kind) {
        let start = iter.get_position();

        let item = if let TokenKind::Symbol(name) = &value.kind {
            // This is workaroundy, but a symbol can also be a label

            iter.next();

            let (_, token) = iter.peek_adjacent();

            let do_skip = match token.map(|x| &x.kind) {
                Some(Colon) => true,     // label
                Some(LeftBrace) => true, // Macro
                _ => false,
            };

            // This is obviously a sign that the directive section has to be reworked.
            if do_skip {
                iter.set_position(start);

                break;
            }

            let address = NamedLabel {
                name: name.get().to_string(),
                location: value.location,
                offset: 0,
            };

            FloatOrLabel::Label(address)
        } else {
            let Some(constant) = grab_float_value(value, iter)? else {
                break;
            };

            FloatOrLabel::Float(constant)
        };

        result.push(item);
    }
    Ok(result)
}

// Don't want to deal with this until coprocessor
<<<<<<< HEAD
fn do_float_directive(
    iter: &mut LexerCursor,
    builder: &mut BinaryBuilder,
) -> Result<(), AssemblerError> {
    let values = get_float_or_labels(iter)?;

    let region = builder.region().ok_or(MISSING_REGION)?;

    align_with_zeros(region, 4)?;

    for value in values {
        match value {
            FloatOrLabel::Label(label) => {
                let offset = region.raw.data.len();

                region.raw.data.extend_from_slice(&[0u8; 4]);
                region.labels.push(BinaryBuilderLabel {
                    offset,
                    location: label.location,
                    label: InstructionLabel {
                        kind: InstructionLabelKind::Full,
                        label: Label(label),
                    },
                })
            }
            FloatOrLabel::Float(value) => {
                if value.count > REPEAT_LIMIT {
                    continue;
                }

                let mut array = [0u8; 4];
                LittleEndian::write_f32(&mut array, value.value as f32);

                region.raw.data.reserve(4 * value.count as usize);

                for _ in 0..value.count {
                    region.raw.data.extend_from_slice(&array);
                }
            }
        }
    }

    Ok(())
=======
fn do_float_directive(iter: &mut LexerCursor, _: &mut BinaryBuilder) -> Result<(), AssemblerError> {
    Err(AssemblerError {
        location: None,
        reason: UnknownDirective("float".to_string()),
    })
>>>>>>> 5dd0feab
}

fn do_double_directive(
    iter: &mut LexerCursor,
    builder: &mut BinaryBuilder,
) -> Result<(), AssemblerError> {
    let values = get_float_or_labels(iter)?;

    let region = builder.region().ok_or(MISSING_REGION)?;

    align_with_zeros(region, 8)?;

    for value in values {
        match value {
            FloatOrLabel::Label(label) => {
                let offset = region.raw.data.len();

                region.raw.data.extend_from_slice(&[0u8; 8]);
                region.labels.push(BinaryBuilderLabel {
                    offset,
                    location: label.location,
                    label: InstructionLabel {
                        kind: InstructionLabelKind::Full,
                        label: Label(label),
                    },
                })
            }
            FloatOrLabel::Float(value) => {
                if value.count > REPEAT_LIMIT {
                    continue;
                }

                let mut array = [0u8; 8];
                LittleEndian::write_f64(&mut array, value.value);

                region.raw.data.reserve(8 * value.count as usize);

                for _ in 0..value.count {
                    region.raw.data.extend_from_slice(&array);
                }
            }
        }
    }

    Ok(())
}

fn do_entry_directive(
    iter: &mut LexerCursor,
    builder: &mut BinaryBuilder,
) -> Result<(), AssemblerError> {
    let label = get_label(iter)?;

    builder.entry = Some(label);

    Ok(())
}

fn do_extern_directive(
    iter: &mut LexerCursor,
    _: &mut BinaryBuilder,
) -> Result<(), AssemblerError> {
    let location = iter.get_position();

    // Optionally get string
    if get_string(iter).is_err() {
        iter.set_position(location);
    }

    get_label(iter)?;

    Ok(())
}

pub fn do_directive(
    directive: &str,
    location: Location,
    iter: &mut LexerCursor,
    builder: &mut BinaryBuilder,
) -> Result<(), AssemblerError> {
    let lowercase = directive.to_lowercase();

    match &lowercase as &str {
        "globl" | "global" => do_globl_directive(iter, builder),

        "ascii" => do_ascii_directive(iter, builder),
        "asciiz" => do_asciiz_directive(iter, builder),
        "align" => do_align_directive(iter, builder),
        "space" => do_space_directive(iter, builder),
        "byte" => do_byte_directive(iter, builder),
        "half" => do_half_directive(iter, builder),
        "word" => do_word_directive(iter, builder),
        "float" => do_float_directive(iter, builder),
        "double" => do_double_directive(iter, builder),
        "entry" => do_entry_directive(iter, builder),

        "text" => do_seek_directive(Text, iter, builder),
        "data" => do_seek_directive(Data, iter, builder),
        "ktext" => do_seek_directive(KernelText, iter, builder),
        "kdata" => do_seek_directive(KernelData, iter, builder),

        "extern" => do_extern_directive(iter, builder),
        _ => Err(AssemblerError {
            location: Some(location),
            reason: UnknownDirective(directive.to_string()),
        }),
    }
    .map_err(default_start(location))
}<|MERGE_RESOLUTION|>--- conflicted
+++ resolved
@@ -475,8 +475,6 @@
     Ok(result)
 }
 
-// Don't want to deal with this until coprocessor
-<<<<<<< HEAD
 fn do_float_directive(
     iter: &mut LexerCursor,
     builder: &mut BinaryBuilder,
@@ -520,13 +518,6 @@
     }
 
     Ok(())
-=======
-fn do_float_directive(iter: &mut LexerCursor, _: &mut BinaryBuilder) -> Result<(), AssemblerError> {
-    Err(AssemblerError {
-        location: None,
-        reason: UnknownDirective("float".to_string()),
-    })
->>>>>>> 5dd0feab
 }
 
 fn do_double_directive(
